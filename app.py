--- conflicted
+++ resolved
@@ -234,13 +234,10 @@
     """Run the Telegram bot using long polling."""
     load_config()
     token = get_token()
-<<<<<<< HEAD
     strip_proxy_variables(os.environ)
 
     request = build_request()
-=======
     request = HTTPXRequest(trust_env=False)
->>>>>>> d4feed94
     application = (
         Application.builder()
         .token(token)
